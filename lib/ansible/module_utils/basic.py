# This code is part of Ansible, but is an independent component.
# This particular file snippet, and this file snippet only, is BSD licensed.
# Modules you write using this snippet, which is embedded dynamically by Ansible
# still belong to the author of the module, and may assign their own license
# to the complete work.
# 
# Copyright (c), Michael DeHaan <michael.dehaan@gmail.com>, 2012-2013
# All rights reserved.
#
# Redistribution and use in source and binary forms, with or without modification, 
# are permitted provided that the following conditions are met:
#
#    * Redistributions of source code must retain the above copyright 
#      notice, this list of conditions and the following disclaimer.
#    * Redistributions in binary form must reproduce the above copyright notice, 
#      this list of conditions and the following disclaimer in the documentation 
#      and/or other materials provided with the distribution.
#
# THIS SOFTWARE IS PROVIDED BY THE COPYRIGHT HOLDERS AND CONTRIBUTORS "AS IS" AND 
# ANY EXPRESS OR IMPLIED WARRANTIES, INCLUDING, BUT NOT LIMITED TO, THE IMPLIED 
# WARRANTIES OF MERCHANTABILITY AND FITNESS FOR A PARTICULAR PURPOSE ARE DISCLAIMED. 
# IN NO EVENT SHALL THE COPYRIGHT HOLDER OR CONTRIBUTORS BE LIABLE FOR ANY DIRECT, INDIRECT, 
# INCIDENTAL, SPECIAL, EXEMPLARY, OR CONSEQUENTIAL DAMAGES (INCLUDING, BUT NOT LIMITED TO, 
# PROCUREMENT OF SUBSTITUTE GOODS OR SERVICES; LOSS OF USE, DATA, OR PROFITS; OR BUSINESS 
# INTERRUPTION) HOWEVER CAUSED AND ON ANY THEORY OF LIABILITY, WHETHER IN CONTRACT, STRICT 
# LIABILITY, OR TORT (INCLUDING NEGLIGENCE OR OTHERWISE) ARISING IN ANY WAY OUT OF THE 
# USE OF THIS SOFTWARE, EVEN IF ADVISED OF THE POSSIBILITY OF SUCH DAMAGE.
#

# == BEGIN DYNAMICALLY INSERTED CODE ==

MODULE_ARGS = "<<INCLUDE_ANSIBLE_MODULE_ARGS>>"
MODULE_COMPLEX_ARGS = "<<INCLUDE_ANSIBLE_MODULE_COMPLEX_ARGS>>"

BOOLEANS_TRUE = ['yes', 'on', '1', 'true', 1]
BOOLEANS_FALSE = ['no', 'off', '0', 'false', 0]
BOOLEANS = BOOLEANS_TRUE + BOOLEANS_FALSE

# ansible modules can be written in any language.  To simplify
# development of Python modules, the functions available here
# can be inserted in any module source automatically by including
# #<<INCLUDE_ANSIBLE_MODULE_COMMON>> on a blank line by itself inside
# of an ansible module. The source of this common code lives
# in lib/ansible/module_common.py

import locale
import os
import re
import pipes
import shlex
import subprocess
import sys
import syslog
import types
import time
import shutil
import stat
import tempfile
import traceback
import grp
import pwd
import platform
import errno
import tempfile

try:
    import json
except ImportError:
    try:
        import simplejson as json
    except ImportError:
        sys.stderr.write('Error: ansible requires a json module, none found!')
        sys.exit(1)
    except SyntaxError:
        sys.stderr.write('SyntaxError: probably due to json and python being for different versions')
        sys.exit(1)

HAVE_SELINUX=False
try:
    import selinux
    HAVE_SELINUX=True
except ImportError:
    pass

HAVE_HASHLIB=False
try:
    from hashlib import md5 as _md5
    HAVE_HASHLIB=True
except ImportError:
    from md5 import md5 as _md5

try:
    from hashlib import sha256 as _sha256
except ImportError:
    pass

try:
    from systemd import journal
    has_journal = True
except ImportError:
    import syslog
    has_journal = False

try:
    from ast import literal_eval as _literal_eval
except ImportError:
    # a replacement for literal_eval that works with python 2.4. from: 
    # https://mail.python.org/pipermail/python-list/2009-September/551880.html
    # which is essentially a cut/past from an earlier (2.6) version of python's
    # ast.py
    from compiler import parse
    from compiler.ast import *
    def _literal_eval(node_or_string):
        """
        Safely evaluate an expression node or a string containing a Python
        expression.  The string or node provided may only consist of the  following
        Python literal structures: strings, numbers, tuples, lists, dicts,  booleans,
        and None.
        """
        _safe_names = {'None': None, 'True': True, 'False': False}
        if isinstance(node_or_string, basestring):
            node_or_string = parse(node_or_string, mode='eval')
        if isinstance(node_or_string, Expression):
            node_or_string = node_or_string.node
        def _convert(node):
            if isinstance(node, Const) and isinstance(node.value, (basestring, int, float, long, complex)):
                 return node.value
            elif isinstance(node, Tuple):
                return tuple(map(_convert, node.nodes))
            elif isinstance(node, List):
                return list(map(_convert, node.nodes))
            elif isinstance(node, Dict):
                return dict((_convert(k), _convert(v)) for k, v in node.items)
            elif isinstance(node, Name):
                if node.name in _safe_names:
                    return _safe_names[node.name]
            elif isinstance(node, UnarySub):
                return -_convert(node.expr)
            raise ValueError('malformed string')
        return _convert(node_or_string)

FILE_COMMON_ARGUMENTS=dict(
    src = dict(),
    mode = dict(),
    owner = dict(),
    group = dict(),
    seuser = dict(),
    serole = dict(),
    selevel = dict(),
    setype = dict(),
    # not taken by the file module, but other modules call file so it must ignore them.
    content = dict(),
    backup = dict(),
    force = dict(),
    remote_src = dict(), # used by assemble
    delimiter = dict(), # used by assemble
    directory_mode = dict(), # used by copy
)


def get_platform():
    ''' what's the platform?  example: Linux is a platform. '''
    return platform.system()

def get_distribution():
    ''' return the distribution name '''
    if platform.system() == 'Linux':
        try:
            distribution = platform.linux_distribution()[0].capitalize()
            if " " in distribution:
                distribution = distribution.split()[0]
            if not distribution and os.path.isfile('/etc/system-release'):
                distribution = platform.linux_distribution(supported_dists=['system'])[0].capitalize()
                if 'Amazon' in distribution:
                    distribution = 'Amazon'
                else:
                    distribution = 'OtherLinux'
        except:
            # FIXME: MethodMissing, I assume?
            distribution = platform.dist()[0].capitalize()
    else:
        distribution = None
    return distribution

def get_distribution_version():
    ''' return the distribution version '''
    if platform.system() == 'Linux':
        try:
            distribution_version = platform.linux_distribution()[1]
        except:
            # FIXME: MethodMissing, I assume?
            distribution_version = platform.dist()[1]
    else:
        distribution_version = None
    return distribution_version

def load_platform_subclass(cls, *args, **kwargs):
    '''
    used by modules like User to have different implementations based on detected platform.  See User
    module for an example.
    '''

    this_platform = get_platform()
    distribution = get_distribution()
    subclass = None

    # get the most specific superclass for this platform
    if distribution is not None:
        for sc in cls.__subclasses__():
            if sc.distribution is not None and sc.distribution == distribution and sc.platform == this_platform:
                subclass = sc
    if subclass is None:
        for sc in cls.__subclasses__():
            if sc.platform == this_platform and sc.distribution is None:
                subclass = sc
    if subclass is None:
        subclass = cls

    return super(cls, subclass).__new__(subclass)


class AnsibleModule(object):

    def __init__(self, argument_spec, bypass_checks=False, no_log=False,
        check_invalid_arguments=True, mutually_exclusive=None, required_together=None,
        required_one_of=None, add_file_common_args=False, supports_check_mode=False):

        '''
        common code for quickly building an ansible module in Python
        (although you can write modules in anything that can return JSON)
        see library/* for examples
        '''

        self.argument_spec = argument_spec
        self.supports_check_mode = supports_check_mode
        self.check_mode = False
        self.no_log = no_log
        self.cleanup_files = []
        
        self.aliases = {}
        
        if add_file_common_args:
            for k, v in FILE_COMMON_ARGUMENTS.iteritems():
                if k not in self.argument_spec:
                    self.argument_spec[k] = v

        # check the locale as set by the current environment, and
        # reset to LANG=C if it's an invalid/unavailable locale
        self._check_locale()

        (self.params, self.args) = self._load_params()

        self._legal_inputs = ['CHECKMODE', 'NO_LOG']
        
        self.aliases = self._handle_aliases()

        if check_invalid_arguments:
            self._check_invalid_arguments()
        self._check_for_check_mode()
        self._check_for_no_log()

        # check exclusive early 
        if not bypass_checks:
            self._check_mutually_exclusive(mutually_exclusive)

        self._set_defaults(pre=True)

        if not bypass_checks:
            self._check_required_arguments()
            self._check_argument_values()
            self._check_argument_types()
            self._check_required_together(required_together)
            self._check_required_one_of(required_one_of)

        self._set_defaults(pre=False)
        if not self.no_log:
            self._log_invocation()

        # finally, make sure we're in a sane working dir
        self._set_cwd()

    def load_file_common_arguments(self, params):
        '''
        many modules deal with files, this encapsulates common
        options that the file module accepts such that it is directly
        available to all modules and they can share code.
        '''

        path = params.get('path', params.get('dest', None))
        if path is None:
            return {}
        else:
            path = os.path.expanduser(path)

        mode   = params.get('mode', None)
        owner  = params.get('owner', None)
        group  = params.get('group', None)

        # selinux related options
        seuser    = params.get('seuser', None)
        serole    = params.get('serole', None)
        setype    = params.get('setype', None)
        selevel   = params.get('selevel', None)
        secontext = [seuser, serole, setype]

        if self.selinux_mls_enabled():
            secontext.append(selevel)

        default_secontext = self.selinux_default_context(path)
        for i in range(len(default_secontext)):
            if i is not None and secontext[i] == '_default':
                secontext[i] = default_secontext[i]

        return dict(
            path=path, mode=mode, owner=owner, group=group,
            seuser=seuser, serole=serole, setype=setype,
            selevel=selevel, secontext=secontext,
        )


    # Detect whether using selinux that is MLS-aware.
    # While this means you can set the level/range with
    # selinux.lsetfilecon(), it may or may not mean that you
    # will get the selevel as part of the context returned
    # by selinux.lgetfilecon().

    def selinux_mls_enabled(self):
        if not HAVE_SELINUX:
            return False
        if selinux.is_selinux_mls_enabled() == 1:
            return True
        else:
            return False

    def selinux_enabled(self):
        if not HAVE_SELINUX:
            seenabled = self.get_bin_path('selinuxenabled')
            if seenabled is not None:
                (rc,out,err) = self.run_command(seenabled)
                if rc == 0:
                    self.fail_json(msg="Aborting, target uses selinux but python bindings (libselinux-python) aren't installed!")
            return False
        if selinux.is_selinux_enabled() == 1:
            return True
        else:
            return False

    # Determine whether we need a placeholder for selevel/mls
    def selinux_initial_context(self):
        context = [None, None, None]
        if self.selinux_mls_enabled():
            context.append(None)
        return context

    def _to_filesystem_str(self, path):
        '''Returns filesystem path as a str, if it wasn't already.

        Used in selinux interactions because it cannot accept unicode
        instances, and specifying complex args in a playbook leaves
        you with unicode instances.  This method currently assumes
        that your filesystem encoding is UTF-8.

        '''
        if isinstance(path, unicode):
            path = path.encode("utf-8")
        return path

    # If selinux fails to find a default, return an array of None
    def selinux_default_context(self, path, mode=0):
        context = self.selinux_initial_context()
        if not HAVE_SELINUX or not self.selinux_enabled():
            return context
        try:
            ret = selinux.matchpathcon(self._to_filesystem_str(path), mode)
        except OSError:
            return context
        if ret[0] == -1:
            return context
        # Limit split to 4 because the selevel, the last in the list,
        # may contain ':' characters
        context = ret[1].split(':', 3)
        return context

    def selinux_context(self, path):
        context = self.selinux_initial_context()
        if not HAVE_SELINUX or not self.selinux_enabled():
            return context
        try:
            ret = selinux.lgetfilecon_raw(self._to_filesystem_str(path))
        except OSError, e:
            if e.errno == errno.ENOENT:
                self.fail_json(path=path, msg='path %s does not exist' % path)
            else:
                self.fail_json(path=path, msg='failed to retrieve selinux context')
        if ret[0] == -1:
            return context
        # Limit split to 4 because the selevel, the last in the list,
        # may contain ':' characters
        context = ret[1].split(':', 3)
        return context

    def user_and_group(self, filename):
        filename = os.path.expanduser(filename)
        st = os.lstat(filename)
        uid = st.st_uid
        gid = st.st_gid
        return (uid, gid)

    def find_mount_point(self, path):
        path = os.path.abspath(os.path.expanduser(os.path.expandvars(path)))
        while not os.path.ismount(path):
            path = os.path.dirname(path)
        return path

    def is_nfs_path(self, path):
        """
        Returns a tuple containing (True, selinux_context) if the given path
        is on a NFS mount point, otherwise the return will be (False, None).
        """
        try:
            f = open('/proc/mounts', 'r')
            mount_data = f.readlines()
            f.close()
        except:
            return (False, None)
        path_mount_point = self.find_mount_point(path)
        for line in mount_data:
            (device, mount_point, fstype, options, rest) = line.split(' ', 4)
            if path_mount_point == mount_point and 'nfs' in fstype:
                nfs_context = self.selinux_context(path_mount_point)
                return (True, nfs_context)
        return (False, None)

    def set_default_selinux_context(self, path, changed):
        if not HAVE_SELINUX or not self.selinux_enabled():
            return changed
        context = self.selinux_default_context(path)
        return self.set_context_if_different(path, context, False)

    def set_context_if_different(self, path, context, changed):

        if not HAVE_SELINUX or not self.selinux_enabled():
            return changed
        cur_context = self.selinux_context(path)
        new_context = list(cur_context)
        # Iterate over the current context instead of the
        # argument context, which may have selevel.

        (is_nfs, nfs_context) = self.is_nfs_path(path)
        if is_nfs:
            new_context = nfs_context
        else:
            for i in range(len(cur_context)):
                if len(context) > i:
                    if context[i] is not None and context[i] != cur_context[i]:
                        new_context[i] = context[i]
                    if context[i] is None:
                        new_context[i] = cur_context[i]

        if cur_context != new_context:
            try:
                if self.check_mode:
                    return True
                rc = selinux.lsetfilecon(self._to_filesystem_str(path),
                                         str(':'.join(new_context)))
            except OSError:
                self.fail_json(path=path, msg='invalid selinux context', new_context=new_context, cur_context=cur_context, input_was=context)
            if rc != 0:
                self.fail_json(path=path, msg='set selinux context failed')
            changed = True
        return changed

    def set_owner_if_different(self, path, owner, changed):
        path = os.path.expanduser(path)
        if owner is None:
            return changed
        orig_uid, orig_gid = self.user_and_group(path)
        try:
            uid = int(owner)
        except ValueError:
            try:
                uid = pwd.getpwnam(owner).pw_uid
            except KeyError:
                self.fail_json(path=path, msg='chown failed: failed to look up user %s' % owner)
        if orig_uid != uid:
            if self.check_mode:
                return True
            try:
                os.lchown(path, uid, -1)
            except OSError:
                self.fail_json(path=path, msg='chown failed')
            changed = True
        return changed

    def set_group_if_different(self, path, group, changed):
        path = os.path.expanduser(path)
        if group is None:
            return changed
        orig_uid, orig_gid = self.user_and_group(path)
        try:
            gid = int(group)
        except ValueError:
            try:
                gid = grp.getgrnam(group).gr_gid
            except KeyError:
                self.fail_json(path=path, msg='chgrp failed: failed to look up group %s' % group)
        if orig_gid != gid:
            if self.check_mode:
                return True
            try:
                os.lchown(path, -1, gid)
            except OSError:
                self.fail_json(path=path, msg='chgrp failed')
            changed = True
        return changed

    def set_mode_if_different(self, path, mode, changed):
        path = os.path.expanduser(path)
        if mode is None:
            return changed
        try:
            # FIXME: support English modes
            if not isinstance(mode, int):
                mode = int(mode, 8)
        except Exception, e:
            self.fail_json(path=path, msg='mode needs to be something octalish', details=str(e))

        st = os.lstat(path)
        prev_mode = stat.S_IMODE(st[stat.ST_MODE])

        if prev_mode != mode:
            if self.check_mode:
                return True
            # FIXME: comparison against string above will cause this to be executed
            # every time
            try:
                if 'lchmod' in dir(os):
                    os.lchmod(path, mode)
                else:
                    os.chmod(path, mode)
            except OSError, e:
                if os.path.islink(path) and e.errno == errno.EPERM:  # Can't set mode on symbolic links
                    pass
                elif e.errno == errno.ENOENT: # Can't set mode on broken symbolic links
                    pass
                else:
                    raise e
            except Exception, e:
                self.fail_json(path=path, msg='chmod failed', details=str(e))

            st = os.lstat(path)
            new_mode = stat.S_IMODE(st[stat.ST_MODE])

            if new_mode != prev_mode:
                changed = True
        return changed

    def set_fs_attributes_if_different(self, file_args, changed):
        # set modes owners and context as needed
        changed = self.set_context_if_different(
            file_args['path'], file_args['secontext'], changed
        )
        changed = self.set_owner_if_different(
            file_args['path'], file_args['owner'], changed
        )
        changed = self.set_group_if_different(
            file_args['path'], file_args['group'], changed
        )
        changed = self.set_mode_if_different(
            file_args['path'], file_args['mode'], changed
        )
        return changed

    def set_directory_attributes_if_different(self, file_args, changed):
        return self.set_fs_attributes_if_different(file_args, changed)

    def set_file_attributes_if_different(self, file_args, changed):
        return self.set_fs_attributes_if_different(file_args, changed)

    def add_path_info(self, kwargs):
        '''
        for results that are files, supplement the info about the file
        in the return path with stats about the file path.
        '''

        path = kwargs.get('path', kwargs.get('dest', None))
        if path is None:
            return kwargs
        if os.path.exists(path):
            (uid, gid) = self.user_and_group(path)
            kwargs['uid'] = uid
            kwargs['gid'] = gid
            try:
                user = pwd.getpwuid(uid)[0]
            except KeyError:
                user = str(uid)
            try:
                group = grp.getgrgid(gid)[0]
            except KeyError:
                group = str(gid)
            kwargs['owner'] = user
            kwargs['group'] = group
            st = os.lstat(path)
            kwargs['mode']  = oct(stat.S_IMODE(st[stat.ST_MODE]))
            # secontext not yet supported
            if os.path.islink(path):
                kwargs['state'] = 'link'
            elif os.path.isdir(path):
                kwargs['state'] = 'directory'
            elif os.stat(path).st_nlink > 1:
                kwargs['state'] = 'hard'
            else:
                kwargs['state'] = 'file'
            if HAVE_SELINUX and self.selinux_enabled():
                kwargs['secontext'] = ':'.join(self.selinux_context(path))
            kwargs['size'] = st[stat.ST_SIZE]
        else:
            kwargs['state'] = 'absent'
        return kwargs

    def _check_locale(self):
        '''
        Uses the locale module to test the currently set locale
        (per the LANG and LC_CTYPE environment settings)
        '''
        try:
            # setting the locale to '' uses the default locale
            # as it would be returned by locale.getdefaultlocale()
            locale.setlocale(locale.LC_ALL, '')
        except locale.Error, e:
            # fallback to the 'C' locale, which may cause unicode
            # issues but is preferable to simply failing because
            # of an unknown locale
            locale.setlocale(locale.LC_ALL, 'C')
            os.environ['LANG']     = 'C'
            os.environ['LC_CTYPE'] = 'C'
        except Exception, e:
            self.fail_json(msg="An unknown error was encountered while attempting to validate the locale: %s" % e)

    def _handle_aliases(self):
        aliases_results = {} #alias:canon
        for (k,v) in self.argument_spec.iteritems():
            self._legal_inputs.append(k)
            aliases = v.get('aliases', None)
            default = v.get('default', None)
            required = v.get('required', False)
            if default is not None and required:
                # not alias specific but this is a good place to check this
                self.fail_json(msg="internal error: required and default are mutally exclusive for %s" % k)
            if aliases is None:
                continue
            if type(aliases) != list:
                self.fail_json(msg='internal error: aliases must be a list')
            for alias in aliases:
                self._legal_inputs.append(alias)
                aliases_results[alias] = k
                if alias in self.params:
                    self.params[k] = self.params[alias]
        
        return aliases_results

    def _check_for_check_mode(self):
        for (k,v) in self.params.iteritems():
            if k == 'CHECKMODE':
                if not self.supports_check_mode:
                    self.exit_json(skipped=True, msg="remote module does not support check mode")
                if self.supports_check_mode:
                    self.check_mode = True

    def _check_for_no_log(self):
        for (k,v) in self.params.iteritems():
            if k == 'NO_LOG':
                self.no_log = self.boolean(v)

    def _check_invalid_arguments(self):
        for (k,v) in self.params.iteritems():
            # these should be in legal inputs already
            #if k in ('CHECKMODE', 'NO_LOG'):
            #    continue
            if k not in self._legal_inputs:
                self.fail_json(msg="unsupported parameter for module: %s" % k)

    def _count_terms(self, check):
        count = 0
        for term in check:
            if term in self.params:
                count += 1
        return count

    def _check_mutually_exclusive(self, spec):
        if spec is None:
            return
        for check in spec:
            count = self._count_terms(check)
            if count > 1:
                self.fail_json(msg="parameters are mutually exclusive: %s" % check)

    def _check_required_one_of(self, spec):
        if spec is None:
            return
        for check in spec:
            count = self._count_terms(check)
            if count == 0:
                self.fail_json(msg="one of the following is required: %s" % ','.join(check))

    def _check_required_together(self, spec):
        if spec is None:
            return
        for check in spec:
            counts = [ self._count_terms([field]) for field in check ]
            non_zero = [ c for c in counts if c > 0 ]
            if len(non_zero) > 0:
                if 0 in counts:
                    self.fail_json(msg="parameters are required together: %s" % check)

    def _check_required_arguments(self):
        ''' ensure all required arguments are present '''
        missing = []
        for (k,v) in self.argument_spec.iteritems():
            required = v.get('required', False)
            if required and k not in self.params:
                missing.append(k)
        if len(missing) > 0:
            self.fail_json(msg="missing required arguments: %s" % ",".join(missing))

    def _check_argument_values(self):
        ''' ensure all arguments have the requested values, and there are no stray arguments '''
        for (k,v) in self.argument_spec.iteritems():
            choices = v.get('choices',None)
            if choices is None:
                continue
            if type(choices) == list:
                if k in self.params:
                    if self.params[k] not in choices:
                        choices_str=",".join([str(c) for c in choices])
                        msg="value of %s must be one of: %s, got: %s" % (k, choices_str, self.params[k])
                        self.fail_json(msg=msg)
            else:
                self.fail_json(msg="internal error: do not know how to interpret argument_spec")

<<<<<<< HEAD
=======
    def safe_eval(self, str, locals=None, include_exceptions=False):

        # do not allow method calls to modules
        if not isinstance(str, basestring):
            # already templated to a datastructure, perhaps?
            if include_exceptions:
                return (str, None)
            return str
        if re.search(r'\w\.\w+\(', str):
            if include_exceptions:
                return (str, None)
            return str
        # do not allow imports
        if re.search(r'import \w+', str):
            if include_exceptions:
                return (str, None)
            return str
        try:
            result = None
            if not locals:
                result = _literal_eval(str)
            else:
                result = _literal_eval(str, None, locals)
            if include_exceptions:
                return (result, None)
            else:
                return result
        except Exception, e:
            if include_exceptions:
                return (str, e)
            return str


>>>>>>> 9ca8c326
    def _check_argument_types(self):
        ''' ensure all arguments have the requested type '''
        for (k, v) in self.argument_spec.iteritems():
            wanted = v.get('type', None)
            if wanted is None:
                continue
            if k not in self.params:
                continue

            value = self.params[k]
            is_invalid = False

            if wanted == 'str':
                if not isinstance(value, basestring):
                    self.params[k] = str(value)
            elif wanted == 'list':
                if not isinstance(value, list):
                    if isinstance(value, basestring):
                        self.params[k] = value.split(",")
                    elif isinstance(value, int) or isinstance(value, float):
                        self.params[k] = [ str(value) ]
                    else:
                        is_invalid = True
            elif wanted == 'dict':
                if not isinstance(value, dict):
                    if isinstance(value, basestring):
                        if value.startswith("{"):
                            try:
                                self.params[k] = json.loads(value)
                            except:
                                (result, exc) = self.safe_eval(value, dict(), include_exceptions=True)
                                if exc is not None:
                                    self.fail_json(msg="unable to evaluate dictionary for %s" % k)
                                self.params[k] = result
                        elif '=' in value:
                            self.params[k] = dict([x.split("=", 1) for x in value.split(",")])
                        else:
                            self.fail_json(msg="dictionary requested, could not parse JSON or key=value")
                    else:
                        is_invalid = True
            elif wanted == 'bool':
                if not isinstance(value, bool):
                    if isinstance(value, basestring):
                        self.params[k] = self.boolean(value)
                    else:
                        is_invalid = True
            elif wanted == 'int':
                if not isinstance(value, int):
                    if isinstance(value, basestring):
                        self.params[k] = int(value)
                    else:
                        is_invalid = True
            elif wanted == 'float':
                if not isinstance(value, float):
                    if isinstance(value, basestring):
                        self.params[k] = float(value)
                    else:
                        is_invalid = True
            else:
                self.fail_json(msg="implementation error: unknown type %s requested for %s" % (wanted, k))

            if is_invalid:
                self.fail_json(msg="argument %s is of invalid type: %s, required: %s" % (k, type(value), wanted))

    def _set_defaults(self, pre=True):
        for (k,v) in self.argument_spec.iteritems():
            default = v.get('default', None)
            if pre == True:
                # this prevents setting defaults on required items
                if default is not None and k not in self.params:
                    self.params[k] = default
            else:
                # make sure things without a default still get set None
                if k not in self.params:
                    self.params[k] = default

    def _load_params(self):
        ''' read the input and return a dictionary and the arguments string '''
        args = MODULE_ARGS
        items   = shlex.split(args)
        params = {}
        for x in items:
            try:
                (k, v) = x.split("=",1)
            except Exception, e:
                self.fail_json(msg="this module requires key=value arguments (%s)" % (items))
            params[k] = v
        params2 = json.loads(MODULE_COMPLEX_ARGS)
        params2.update(params)
        return (params2, args)

    def _log_invocation(self):
        ''' log that ansible ran the module '''
        # TODO: generalize a separate log function and make log_invocation use it
        # Sanitize possible password argument when logging.
        log_args = dict()
        passwd_keys = ['password', 'login_password']

        filter_re = [
            # filter out things like user:pass@foo/whatever
            # and http://username:pass@wherever/foo
            re.compile('^(?P<before>.*:)(?P<password>.*)(?P<after>\@.*)$'), 
        ]

        for param in self.params:
            canon  = self.aliases.get(param, param)
            arg_opts = self.argument_spec.get(canon, {})
            no_log = arg_opts.get('no_log', False)
                
            if no_log:
                log_args[param] = 'NOT_LOGGING_PARAMETER'
            elif param in passwd_keys:
                log_args[param] = 'NOT_LOGGING_PASSWORD'
            else:
                found = False
                for filter in filter_re:
                    if isinstance(self.params[param], unicode):
                        m = filter.match(self.params[param])
                    else:
                        m = filter.match(str(self.params[param]))
                    if m:
                        d = m.groupdict()
                        log_args[param] = d['before'] + "********" + d['after']
                        found = True
                        break
                if not found:
                    log_args[param] = self.params[param]

        module = 'ansible-%s' % os.path.basename(__file__)
        msg = ''
        for arg in log_args:
            if isinstance(log_args[arg], basestring):
                msg = msg + arg + '=' + log_args[arg].decode('utf-8') + ' '
            else:
                msg = msg + arg + '=' + str(log_args[arg]) + ' '
        if msg:
            msg = 'Invoked with %s' % msg
        else:
            msg = 'Invoked'

        # 6655 - allow for accented characters
        try:
            msg = msg.encode('utf8')
        except UnicodeDecodeError, e:
            pass

        if (has_journal):
            journal_args = ["MESSAGE=%s %s" % (module, msg)]
            journal_args.append("MODULE=%s" % os.path.basename(__file__))
            for arg in log_args:
                journal_args.append(arg.upper() + "=" + str(log_args[arg]))
            try:
                journal.sendv(*journal_args)
            except IOError, e:
                # fall back to syslog since logging to journal failed
                syslog.openlog(str(module), 0, syslog.LOG_USER)
                syslog.syslog(syslog.LOG_NOTICE, msg) #1
        else:
            syslog.openlog(str(module), 0, syslog.LOG_USER)
            syslog.syslog(syslog.LOG_NOTICE, msg) #2

    def _set_cwd(self):
        try:
            cwd = os.getcwd()
            if not os.access(cwd, os.F_OK|os.R_OK):
                raise
            return cwd
        except:
            # we don't have access to the cwd, probably because of sudo. 
            # Try and move to a neutral location to prevent errors
            for cwd in [os.path.expandvars('$HOME'), tempfile.gettempdir()]:
                try:
                    if os.access(cwd, os.F_OK|os.R_OK):
                        os.chdir(cwd)
                        return cwd
                except:
                    pass
        # we won't error here, as it may *not* be a problem, 
        # and we don't want to break modules unnecessarily
        return None    

    def get_bin_path(self, arg, required=False, opt_dirs=[]):
        '''
        find system executable in PATH.
        Optional arguments:
           - required:  if executable is not found and required is true, fail_json
           - opt_dirs:  optional list of directories to search in addition to PATH
        if found return full path; otherwise return None
        '''
        sbin_paths = ['/sbin', '/usr/sbin', '/usr/local/sbin']
        paths = []
        for d in opt_dirs:
            if d is not None and os.path.exists(d):
                paths.append(d)
        paths += os.environ.get('PATH', '').split(os.pathsep)
        bin_path = None
        # mangle PATH to include /sbin dirs
        for p in sbin_paths:
            if p not in paths and os.path.exists(p):
                paths.append(p)
        for d in paths:
            path = os.path.join(d, arg)
            if os.path.exists(path) and self.is_executable(path):
                bin_path = path
                break
        if required and bin_path is None:
            self.fail_json(msg='Failed to find required executable %s' % arg)
        return bin_path

    def boolean(self, arg):
        ''' return a bool for the arg '''
        if arg is None or type(arg) == bool:
            return arg
        if type(arg) in types.StringTypes:
            arg = arg.lower()
        if arg in BOOLEANS_TRUE:
            return True
        elif arg in BOOLEANS_FALSE:
            return False
        else:
            self.fail_json(msg='Boolean %s not in either boolean list' % arg)

    def jsonify(self, data):
        for encoding in ("utf-8", "latin-1", "unicode_escape"):
            try:
                return json.dumps(data, encoding=encoding)
            # Old systems using simplejson module does not support encoding keyword.
            except TypeError, e:
                return json.dumps(data)
            except UnicodeDecodeError, e:
                continue
        self.fail_json(msg='Invalid unicode encoding encountered')

    def from_json(self, data):
        return json.loads(data)

    def add_cleanup_file(self, path):
        if path not in self.cleanup_files:
            self.cleanup_files.append(path)

    def do_cleanup_files(self):
        for path in self.cleanup_files:
            self.cleanup(path)

    def exit_json(self, **kwargs):
        ''' return from the module, without error '''
        self.add_path_info(kwargs)
        if not 'changed' in kwargs:
            kwargs['changed'] = False
        self.do_cleanup_files()
        print self.jsonify(kwargs)
        sys.exit(0)

    def fail_json(self, **kwargs):
        ''' return from the module, with an error message '''
        self.add_path_info(kwargs)
        assert 'msg' in kwargs, "implementation error -- msg to explain the error is required"
        kwargs['failed'] = True
        self.do_cleanup_files()
        print self.jsonify(kwargs)
        sys.exit(1)

    def is_executable(self, path):
        '''is the given path executable?'''
        return (stat.S_IXUSR & os.stat(path)[stat.ST_MODE]
                or stat.S_IXGRP & os.stat(path)[stat.ST_MODE]
                or stat.S_IXOTH & os.stat(path)[stat.ST_MODE])

    def digest_from_file(self, filename, digest_method):
        ''' Return hex digest of local file for a given digest_method, or None if file is not present. '''
        if not os.path.exists(filename):
            return None
        if os.path.isdir(filename):
            self.fail_json(msg="attempted to take checksum of directory: %s" % filename)
        digest = digest_method
        blocksize = 64 * 1024
        infile = open(filename, 'rb')
        block = infile.read(blocksize)
        while block:
            digest.update(block)
            block = infile.read(blocksize)
        infile.close()
        return digest.hexdigest()

    def md5(self, filename):
        ''' Return MD5 hex digest of local file using digest_from_file(). '''
        return self.digest_from_file(filename, _md5())

    def sha256(self, filename):
        ''' Return SHA-256 hex digest of local file using digest_from_file(). '''
        if not HAVE_HASHLIB:
            self.fail_json(msg="SHA-256 checksums require hashlib, which is available in Python 2.5 and higher")
        return self.digest_from_file(filename, _sha256())

    def backup_local(self, fn):
        '''make a date-marked backup of the specified file, return True or False on success or failure'''
        # backups named basename-YYYY-MM-DD@HH:MM~
        ext = time.strftime("%Y-%m-%d@%H:%M~", time.localtime(time.time()))
        backupdest = '%s.%s' % (fn, ext)

        try:
            shutil.copy2(fn, backupdest)
        except shutil.Error, e:
            self.fail_json(msg='Could not make backup of %s to %s: %s' % (fn, backupdest, e))
        return backupdest

    def cleanup(self, tmpfile):
        if os.path.exists(tmpfile):
            try:
                os.unlink(tmpfile)
            except OSError, e:
                sys.stderr.write("could not cleanup %s: %s" % (tmpfile, e))

    def atomic_move(self, src, dest):
        '''atomically move src to dest, copying attributes from dest, returns true on success
        it uses os.rename to ensure this as it is an atomic operation, rest of the function is
        to work around limitations, corner cases and ensure selinux context is saved if possible'''
        context = None
        dest_stat = None
        if os.path.exists(dest):
            try:
                dest_stat = os.stat(dest)
                os.chmod(src, dest_stat.st_mode & 07777)
                os.chown(src, dest_stat.st_uid, dest_stat.st_gid)
            except OSError, e:
                if e.errno != errno.EPERM:
                    raise
            if self.selinux_enabled():
                context = self.selinux_context(dest)
        else:
            if self.selinux_enabled():
                context = self.selinux_default_context(dest)

        creating = not os.path.exists(dest)

        try:
            login_name = os.getlogin()
        except OSError:
            # not having a tty can cause the above to fail, so
            # just get the LOGNAME environment variable instead
            login_name = os.environ.get('LOGNAME', None)

        # if the original login_name doesn't match the currently
        # logged-in user, or if the SUDO_USER environment variable
        # is set, then this user has switched their credentials
        switched_user = login_name and login_name != pwd.getpwuid(os.getuid())[0] or os.environ.get('SUDO_USER')

        try:
            # Optimistically try a rename, solves some corner cases and can avoid useless work, throws exception if not atomic.
            os.rename(src, dest)
        except (IOError,OSError), e:
            # only try workarounds for errno 18 (cross device), 1 (not permited) and 13 (permission denied)
            if e.errno != errno.EPERM and e.errno != errno.EXDEV and e.errno != errno.EACCES:
                self.fail_json(msg='Could not replace file: %s to %s: %s' % (src, dest, e))

            dest_dir = os.path.dirname(dest)
            dest_file = os.path.basename(dest)
            tmp_dest = tempfile.NamedTemporaryFile(
                prefix=".ansible_tmp", dir=dest_dir, suffix=dest_file)

            try: # leaves tmp file behind when sudo and  not root
                if switched_user and os.getuid() != 0:
                    # cleanup will happen by 'rm' of tempdir
                    # copy2 will preserve some metadata
                    shutil.copy2(src, tmp_dest.name)
                else:
                    shutil.move(src, tmp_dest.name)
                if self.selinux_enabled():
                    self.set_context_if_different(
                        tmp_dest.name, context, False)
                tmp_stat = os.stat(tmp_dest.name)
                if dest_stat and (tmp_stat.st_uid != dest_stat.st_uid or tmp_stat.st_gid != dest_stat.st_gid):
                    os.chown(tmp_dest.name, dest_stat.st_uid, dest_stat.st_gid)
                os.rename(tmp_dest.name, dest)
            except (shutil.Error, OSError, IOError), e:
                self.cleanup(tmp_dest.name)
                self.fail_json(msg='Could not replace file: %s to %s: %s' % (src, dest, e))

        if creating:
            # make sure the file has the correct permissions
            # based on the current value of umask
            umask = os.umask(0)
            os.umask(umask)
            os.chmod(dest, 0666 ^ umask)
            if switched_user:
                os.chown(dest, os.getuid(), os.getgid())

        if self.selinux_enabled():
            # rename might not preserve context
            self.set_context_if_different(dest, context, False)

    def run_command(self, args, check_rc=False, close_fds=False, executable=None, data=None, binary_data=False, path_prefix=None, cwd=None, use_unsafe_shell=False):
        '''
        Execute a command, returns rc, stdout, and stderr.
        args is the command to run
        If args is a list, the command will be run with shell=False.
        If args is a string and use_unsafe_shell=False it will split args to a list and run with shell=False
        If args is a string and use_unsafe_shell=True it run with shell=True.
        Other arguments:
        - check_rc (boolean)  Whether to call fail_json in case of
                              non zero RC.  Default is False.
        - close_fds (boolean) See documentation for subprocess.Popen().
                              Default is False.
        - executable (string) See documentation for subprocess.Popen().
                              Default is None.
        '''

        shell = False
        if isinstance(args, list):
            if use_unsafe_shell:
                args = " ".join([pipes.quote(x) for x in args])
                shell = True
        elif isinstance(args, basestring) and use_unsafe_shell:
            shell = True
        elif isinstance(args, basestring):
            args = shlex.split(args.encode('utf-8'))
        else:
            msg = "Argument 'args' to run_command must be list or string"
            self.fail_json(rc=257, cmd=args, msg=msg)

        # expand things like $HOME and ~
        if not shell:
            args = [ os.path.expandvars(os.path.expanduser(x)) for x in args ]

        rc = 0
        msg = None
        st_in = None

        # Set a temporart env path if a prefix is passed
        env=os.environ
        if path_prefix:
            env['PATH']="%s:%s" % (path_prefix, env['PATH'])

        # create a printable version of the command for use
        # in reporting later, which strips out things like
        # passwords from the args list
        if isinstance(args, list):
            clean_args = " ".join(pipes.quote(arg) for arg in args)
        else:
            clean_args = args

        # all clean strings should return two match groups, 
        # where the first is the CLI argument and the second 
        # is the password/key/phrase that will be hidden
        clean_re_strings = [
            # this removes things like --password, --pass, --pass-wd, etc.
            # optionally followed by an '=' or a space. The password can 
            # be quoted or not too, though it does not care about quotes
            # that are not balanced
            # source: http://blog.stevenlevithan.com/archives/match-quoted-string
            r'([-]{0,2}pass[-]?(?:word|wd)?[=\s]?)((?:["\'])?(?:[^\s])*(?:\1)?)',
            r'^(?P<before>.*:)(?P<password>.*)(?P<after>\@.*)$', 
            # TODO: add more regex checks here
        ]
        for re_str in clean_re_strings:
            r = re.compile(re_str)
            clean_args = r.sub(r'\1********', clean_args)

        if data:
            st_in = subprocess.PIPE

        kwargs = dict(
            executable=executable,
            shell=shell,
            close_fds=close_fds,
            stdin= st_in,
            stdout=subprocess.PIPE,
            stderr=subprocess.PIPE 
        )

        if path_prefix:
            kwargs['env'] = env
        if cwd and os.path.isdir(cwd):
            kwargs['cwd'] = cwd

        # store the pwd
        prev_dir = os.getcwd()

        # make sure we're in the right working directory
        if cwd and os.path.isdir(cwd):
            try:
                os.chdir(cwd)
            except (OSError, IOError), e:
                self.fail_json(rc=e.errno, msg="Could not open %s , %s" % (cwd, str(e)))

        try:
            cmd = subprocess.Popen(args, **kwargs)

            if data:
                if not binary_data:
                    data += '\n'
            out, err = cmd.communicate(input=data)
            rc = cmd.returncode
        except (OSError, IOError), e:
            self.fail_json(rc=e.errno, msg=str(e), cmd=clean_args)
        except:
            self.fail_json(rc=257, msg=traceback.format_exc(), cmd=clean_args)

        if rc != 0 and check_rc:
            msg = err.rstrip()
            self.fail_json(cmd=clean_args, rc=rc, stdout=out, stderr=err, msg=msg)

        # reset the pwd
        os.chdir(prev_dir)

        return (rc, out, err)

    def append_to_file(self, filename, str):
        filename = os.path.expandvars(os.path.expanduser(filename))
        fh = open(filename, 'a')
        fh.write(str)
        fh.close()

    def pretty_bytes(self,size):
        ranges = (
                (1<<70L, 'ZB'),
                (1<<60L, 'EB'),
                (1<<50L, 'PB'),
                (1<<40L, 'TB'),
                (1<<30L, 'GB'),
                (1<<20L, 'MB'),
                (1<<10L, 'KB'),
                (1, 'Bytes')
            )
        for limit, suffix in ranges:
            if size >= limit:
                break
        return '%.2f %s' % (float(size)/ limit, suffix)

def get_module_path():
    return os.path.dirname(os.path.realpath(__file__))<|MERGE_RESOLUTION|>--- conflicted
+++ resolved
@@ -738,8 +738,6 @@
             else:
                 self.fail_json(msg="internal error: do not know how to interpret argument_spec")
 
-<<<<<<< HEAD
-=======
     def safe_eval(self, str, locals=None, include_exceptions=False):
 
         # do not allow method calls to modules
@@ -772,8 +770,6 @@
                 return (str, e)
             return str
 
-
->>>>>>> 9ca8c326
     def _check_argument_types(self):
         ''' ensure all arguments have the requested type '''
         for (k, v) in self.argument_spec.iteritems():
